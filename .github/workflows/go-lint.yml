--- conflicted
+++ resolved
@@ -1,4 +1,3 @@
-<<<<<<< HEAD
 on:
   pull_request:
     types: [opened, synchronize]
@@ -36,35 +35,4 @@
   comment-on-fail:
     if: ${{ failure() && needs.golint.result == 'failure' }}
     needs: [golint]
-    uses: ./.github/workflows/comment-failure.yml
-=======
-  name: GoLang Linting
-  on:
-    pull_request:
-      types: ['opened', 'synchronize']
-      paths:
-        - '.github/workflows/golint.yaml'
-        - 'vendor/**'
-        - '**.go'
-  
-  jobs:
-    golint:
-      runs-on: ubuntu-latest
-      steps:
-        - uses: actions/checkout@11bd71901bbe5b1630ceea73d27597364c9af683 # v4.2.2
-        - uses: actions/setup-go@0aaccfd150d50ccaeb58ebd88d36e91967a5f35b # v5.4.0
-          with:
-            go-version-file: .go-version
-        - uses: golangci/golangci-lint-action@1481404843c368bc19ca9406f87d6e0fc97bdcfd # v7.0.0
-          with:
-            version: 'v1.54.2'
-            args: -v
-  
-    save-artifacts-on-fail:
-      if: ${{ needs.golint.result }} == 'failure'
-      uses: ./.github/workflows/save-artifacts.yml
-  
-    comment-on-fail:
-      if: ${{ needs.golint.result }} == 'failure'
-      uses: ./.github/workflows/comment-failure.yml
->>>>>>> a1298437
+    uses: ./.github/workflows/comment-failure.yml