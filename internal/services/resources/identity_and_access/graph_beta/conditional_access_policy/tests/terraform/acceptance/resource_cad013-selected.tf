# ==============================================================================
# Random Suffix for Unique Resource Names
# ==============================================================================

resource "random_string" "suffix" {
  length  = 8
  special = false
  upper   = false
}

# ==============================================================================
# Azure AD Applications
# ==============================================================================

resource "azuread_application" "cad013_app_01" {
  display_name = "acc-test-cad013-app-01-${random_string.suffix.result}"
}

resource "azuread_application" "cad013_app_02" {
  display_name = "acc-test-cad013-app-02-${random_string.suffix.result}"
}

# ==============================================================================
# CAD013: Selected Apps - Compliant Device Requirement
# ==============================================================================

# Requires compliant device for access to selected applications.
resource "microsoft365_graph_beta_identity_and_access_conditional_access_policy" "cad013_selected_apps_compliant" {
  display_name = "acc-test-cad013-selected: Grant access for All users when Browser and Modern Auth Clients and Compliant ${random_string.suffix.result}"
<<<<<<< HEAD
  state        = "enabledForReportingButNotEnforced"
=======
 state        = "enabledForReportingButNotEnforced"
>>>>>>> 2bbc5cda

  conditions = {
    client_app_types = ["browser", "mobileAppsAndDesktopClients"]

    users = {
      include_users  = ["All"]
      exclude_users  = []
      include_groups = []
      exclude_groups = [
        microsoft365_graph_beta_groups_group.breakglass.id,
        microsoft365_graph_beta_groups_group.cad013_exclude.id
      ]
      include_roles = []
      exclude_roles = []
    }

    applications = {
      include_applications = [
        azuread_application.cad013_app_01.application_id,
        azuread_application.cad013_app_02.application_id
      ]
<<<<<<< HEAD
      exclude_applications                            = []
      include_user_actions                            = []
=======
      exclude_applications                             = []
      include_user_actions                             = []
>>>>>>> 2bbc5cda
      include_authentication_context_class_references = []
    }

    platforms = {
      include_platforms = ["all"]
      exclude_platforms = []
    }

    sign_in_risk_levels = []
  }

  grant_controls = {
<<<<<<< HEAD
    operator                      = "OR"
    built_in_controls             = ["compliantDevice", "domainJoinedDevice"]
=======
    operator          = "OR"
    built_in_controls = ["compliantDevice", "domainJoinedDevice"]
>>>>>>> 2bbc5cda
    custom_authentication_factors = []
  }

  timeouts = {
    create = "150s"
    read   = "150s"
    update = "150s"
    delete = "150s"
  }
}
<|MERGE_RESOLUTION|>--- conflicted
+++ resolved
@@ -27,11 +27,8 @@
 # Requires compliant device for access to selected applications.
 resource "microsoft365_graph_beta_identity_and_access_conditional_access_policy" "cad013_selected_apps_compliant" {
   display_name = "acc-test-cad013-selected: Grant access for All users when Browser and Modern Auth Clients and Compliant ${random_string.suffix.result}"
-<<<<<<< HEAD
   state        = "enabledForReportingButNotEnforced"
-=======
- state        = "enabledForReportingButNotEnforced"
->>>>>>> 2bbc5cda
+
 
   conditions = {
     client_app_types = ["browser", "mobileAppsAndDesktopClients"]
@@ -53,13 +50,9 @@
         azuread_application.cad013_app_01.application_id,
         azuread_application.cad013_app_02.application_id
       ]
-<<<<<<< HEAD
+
       exclude_applications                            = []
       include_user_actions                            = []
-=======
-      exclude_applications                             = []
-      include_user_actions                             = []
->>>>>>> 2bbc5cda
       include_authentication_context_class_references = []
     }
 
@@ -72,13 +65,9 @@
   }
 
   grant_controls = {
-<<<<<<< HEAD
     operator                      = "OR"
     built_in_controls             = ["compliantDevice", "domainJoinedDevice"]
-=======
-    operator          = "OR"
-    built_in_controls = ["compliantDevice", "domainJoinedDevice"]
->>>>>>> 2bbc5cda
+
     custom_authentication_factors = []
   }
 
