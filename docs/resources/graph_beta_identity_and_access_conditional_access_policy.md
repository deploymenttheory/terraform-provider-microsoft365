--- conflicted
+++ resolved
@@ -2823,8 +2823,7 @@
 - `mode` (String) Filter mode. Possible values are: include, exclude.
 - `rule` (String) Filter rule using custom security attribute syntax.
 
-<<<<<<< HEAD
-=======
+
 - `agent_id_service_principal_filter` (Attributes) Filter for agent ID service principals using custom security attributes. (see [below for nested schema](#nestedatt--conditions--client_applications--agent_id_service_principal_filter))
 - `exclude_agent_id_service_principals` (Set of String) Agent ID service principals to exclude. Specify service principal GUIDs.
 - `exclude_service_principals` (Set of String) Service principals to exclude from the policy.
@@ -2839,16 +2838,6 @@
 - `mode` (String) Filter mode. Possible values are: include, exclude.
 - `rule` (String) Filter rule using custom security attribute syntax.
 
-
-<a id="nestedatt--conditions--client_applications--service_principal_filter"></a>
-### Nested Schema for `conditions.client_applications.service_principal_filter`
-
-Required:
-
-- `mode` (String) Filter mode. Possible values are: include, exclude.
-- `rule` (String) Filter rule using custom security attribute syntax.
-
->>>>>>> 2bbc5cda
 
 
 <a id="nestedatt--conditions--device_states"></a>
@@ -2921,11 +2910,8 @@
 
 Required:
 
-<<<<<<< HEAD
-=======
 - `built_in_controls` (Set of String) List of built-in controls required by the policy. Possible values are: block, mfa, compliantDevice, domainJoinedDevice, approvedApplication, compliantApplication, passwordChange, riskRemediation.
 - `custom_authentication_factors` (Set of String) Custom authentication factors for granting access.
->>>>>>> 2bbc5cda
 - `operator` (String) Operator to apply to the controls. Possible values are: AND, OR. When setting a singular operator, use 'OR'.
 
 Optional:
